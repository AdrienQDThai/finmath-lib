--- conflicted
+++ resolved
@@ -1,248 +1,236 @@
-/*
- * (c) Copyright Christian P. Fries, Germany. Contact: email@christian-fries.de.
- *
- * Created on 26.05.2013
- */
-package net.finmath.montecarlo.interestrate.models.covariance;
-
-import java.util.Map;
-
-<<<<<<< HEAD
-import net.finmath.marketdata.model.curves.ForwardCurve;
-import net.finmath.montecarlo.AbstractRandomVariableFactory;
-import net.finmath.montecarlo.RandomVariableFromDoubleArray;
-=======
-import net.finmath.exception.CalculationException;
-import net.finmath.marketdata.model.curves.ForwardCurve;
-import net.finmath.montecarlo.AbstractRandomVariableFactory;
->>>>>>> c83365e7
-import net.finmath.stochastic.RandomVariable;
-import net.finmath.stochastic.Scalar;
-
-/**
- * Displaced model build on top of a standard covariance model.
- *
- * The model constructed for the <i>i</i>-th factor loading is
- * <center>
- * <i>(L<sub>i</sub>(t) + d) F<sub>i</sub>(t)</i>
- * </center>
- * where <i>d</i> is the displacement and <i>L<sub>i</sub></i> is
- * the realization of the <i>i</i>-th component of the stochastic process and
- * <i>F<sub>i</sub></i> is the factor loading from the given covariance model.
- *
- * The parameter of this model is a joint parameter vector, consisting
- * of the parameter vector of the given base covariance model and
- * appending the displacement parameter at the end.
- *
- * If this model is not calibrateable, its parameter vector is that of the
- * covariance model, i.e., only the displacement parameter will be not
- * part of the calibration.
- *
- * @author Christian Fries
- * @version 1.0
- */
-public class DisplacedLocalVolatilityModel extends AbstractLIBORCovarianceModelParametric {
-
-	private static final long serialVersionUID = 4522227972747028512L;
-	private AbstractLIBORCovarianceModelParametric covarianceModel;
-	private RandomVariable displacement;
-
-	private ForwardCurve forwardCurve;
-
-	private boolean isCalibrateable = false;
-
-	/**
-	 * Displaced model build on top of a standard covariance model.
-	 *
-	 * The model constructed for the <i>i</i>-th factor loading is
-	 * <center>
-	 * <i>(L<sub>i</sub>(t) + d) F<sub>i</sub>(t)</i>
-	 * </center>
-	 * where <i>d</i> is the displacement and <i>L<sub>i</sub></i> is
-	 * the realization of the <i>i</i>-th component of the stochastic process and
-	 * <i>F<sub>i</sub></i> is the factor loading from the given covariance model.
-	 *
-	 * The parameter of this model is a joint parameter vector, consisting
-	 * of the parameter vector of the given base covariance model and
-	 * appending the displacement parameter at the end.
-	 *
-	 * If this model is not calibrateable, its parameter vector is that of the
-	 * covariance model, i.e., only the displacement parameter will be not
-	 * part of the calibration.
-	 *
-	 * @param covarianceModel The given covariance model specifying the factor loadings <i>F</i>.
-	 * @param displacement The displacement <i>a</i>.
-	 * @param isCalibrateable If true, the parameter <i>a</i> is a free parameter. Note that the covariance model may have its own parameter calibration settings.
-	 */
-	public DisplacedLocalVolatilityModel(AbstractLIBORCovarianceModelParametric covarianceModel, RandomVariable displacement, boolean isCalibrateable) {
-		super(covarianceModel.getTimeDiscretization(), covarianceModel.getLiborPeriodDiscretization(), covarianceModel.getNumberOfFactors());
-		this.covarianceModel	= covarianceModel;
-		this.displacement		= displacement;
-		this.isCalibrateable	= isCalibrateable;
-	}
-
-	/**
-	 * Displaced model build on top of a standard covariance model.
-	 *
-	 * The model constructed for the <i>i</i>-th factor loading is
-	 * <center>
-	 * <i>(L<sub>i</sub>(t) + d) F<sub>i</sub>(t)</i>
-	 * </center>
-	 * where <i>d</i> is the displacement and <i>L<sub>i</sub></i> is
-	 * the realization of the <i>i</i>-th component of the stochastic process and
-	 * <i>F<sub>i</sub></i> is the factor loading from the given covariance model.
-	 *
-	 * The parameter of this model is a joint parameter vector, consisting
-	 * of the parameter vector of the given base covariance model and
-	 * appending the displacement parameter at the end.
-	 *
-	 * If this model is not calibrateable, its parameter vector is that of the
-	 * covariance model, i.e., only the displacement parameter will be not
-	 * part of the calibration.
-	 *
-	 * @param covarianceModel The given covariance model specifying the factor loadings <i>F</i>.
-	 * @param displacement The displacement <i>a</i>.
-	 * @param isCalibrateable If true, the parameter <i>a</i> is a free parameter. Note that the covariance model may have its own parameter calibration settings.
-	 */
-	public DisplacedLocalVolatilityModel(AbstractLIBORCovarianceModelParametric covarianceModel, double displacement, boolean isCalibrateable) {
-		super(covarianceModel.getTimeDiscretization(), covarianceModel.getLiborPeriodDiscretization(), covarianceModel.getNumberOfFactors());
-		this.covarianceModel	= covarianceModel;
-		this.displacement		= new Scalar(displacement);
-		this.isCalibrateable	= isCalibrateable;
-	}
-
-	@Override
-	public Object clone() {
-		return new DisplacedLocalVolatilityModel((AbstractLIBORCovarianceModelParametric) covarianceModel.clone(), displacement, isCalibrateable);
-	}
-
-	/**
-	 * Returns the base covariance model, i.e., the model providing the factor loading <i>F</i>
-	 * such that this model's <i>i</i>-th factor loading is
-	 * <center>
-	 * <i>(a L<sub>i,0</sub> + (1-a)L<sub>i</sub>(t)) F<sub>i</sub>(t)</i>
-	 * </center>
-	 * where <i>a</i> is the displacement and <i>L<sub>i</sub></i> is
-	 * the realization of the <i>i</i>-th component of the stochastic process and
-	 * <i>F<sub>i</sub></i> is the factor loading loading from the given covariance model.
-	 *
-	 * @return The base covariance model.
-	 */
-	public AbstractLIBORCovarianceModelParametric getBaseCovarianceModel() {
-		return covarianceModel;
-	}
-
-	@Override
-	public RandomVariable[] getParameter() {
-		if(!isCalibrateable) {
-			return covarianceModel.getParameter();
-		}
-
-		RandomVariable[] covarianceParameters = covarianceModel.getParameter();
-		if(covarianceParameters == null) {
-			return new RandomVariable[] { displacement };
-		}
-
-		// Append displacement to the end of covarianceParameters
-		RandomVariable[] jointParameters = new RandomVariable[covarianceParameters.length+1];
-		System.arraycopy(covarianceParameters, 0, jointParameters, 0, covarianceParameters.length);
-		jointParameters[covarianceParameters.length] = displacement;
-
-		return jointParameters;
-	}
-
-	@Override
-	public double[] getParameterAsDouble() {
-		RandomVariable[] parameters = getParameter();
-		double[] parametersAsDouble = new double[parameters.length];
-		for(int i=0; i<parameters.length; i++) parametersAsDouble[i] = parameters[i].doubleValue();
-		return parametersAsDouble;
-	}
-
-	@Override
-	public AbstractLIBORCovarianceModelParametric getCloneWithModifiedParameters(RandomVariable[] parameters) {
-		if(parameters == null || parameters.length == 0) {
-			return this;
-		}
-
-		if(!isCalibrateable) {
-			return new DisplacedLocalVolatilityModel(covarianceModel.getCloneWithModifiedParameters(parameters), displacement, isCalibrateable);
-		}
-
-		RandomVariable[] covarianceParameters = new RandomVariable[parameters.length-1];
-		System.arraycopy(parameters, 0, covarianceParameters, 0, covarianceParameters.length);
-
-		AbstractLIBORCovarianceModelParametric newCovarianceModel = covarianceModel.getCloneWithModifiedParameters(covarianceParameters);
-		RandomVariable newDisplacement = parameters[covarianceParameters.length];
-
-		return new DisplacedLocalVolatilityModel(newCovarianceModel, newDisplacement, isCalibrateable);
-	}
-
-	@Override
-	public AbstractLIBORCovarianceModelParametric getCloneWithModifiedParameters(double[] parameters) {
-		return getCloneWithModifiedParameters(Scalar.arrayOf(parameters));
-	}
-
-	@Override
-	public AbstractLIBORCovarianceModelParametric getCloneWithModifiedData(Map<String, Object> dataModified) {
-
-		throw new UnsupportedOperationException("Method not implemented");
-	}
-
-	@Override
-	public RandomVariable[] getFactorLoading(int timeIndex, int component, RandomVariable[] realizationAtTimeIndex) {
-		RandomVariable[] factorLoading = covarianceModel.getFactorLoading(timeIndex, component, realizationAtTimeIndex);
-
-		if(realizationAtTimeIndex != null && realizationAtTimeIndex[component] != null) {
-			RandomVariable localVolatilityFactor = realizationAtTimeIndex[component].add(displacement);
-			for (int factorIndex = 0; factorIndex < factorLoading.length; factorIndex++) {
-				factorLoading[factorIndex] = factorLoading[factorIndex].mult(localVolatilityFactor);
-			}
-		}
-
-		return factorLoading;
-	}
-
-	@Override
-	public RandomVariable getFactorLoadingPseudoInverse(int timeIndex, int component, int factor, RandomVariable[] realizationAtTimeIndex) {
-		throw new UnsupportedOperationException();
-	}
-
-	public RandomVariable getDisplacement() {
-		return displacement;
-	}
-
-	@Override
-	public AbstractLIBORCovarianceModelParametric getCloneWithModifiedData(Map<String, Object> dataModified)
-			throws CalculationException {
-		RandomVariable displacement = this.displacement;
-		boolean isCalibrateable = this.isCalibrateable;
-		AbstractLIBORCovarianceModelParametric covarianceModel = this.covarianceModel;
-		AbstractRandomVariableFactory randomVariableFactory = null;
-		
-		if(dataModified != null) {
-			if(dataModified.containsKey("randomVariableFactory")) {
-				randomVariableFactory = (AbstractRandomVariableFactory)dataModified.get("randomVariableFactory");
-				displacement = randomVariableFactory.createRandomVariable(displacement.doubleValue());
-			}
-			if (!dataModified.containsKey("covarianceModel")) {
-				covarianceModel = covarianceModel.getCloneWithModifiedData(dataModified);
-			}
-			
-			// Explicitly passed covarianceModel has priority
-			covarianceModel = (AbstractLIBORCovarianceModelParametric)dataModified.getOrDefault("covarianceModel", covarianceModel);
-			isCalibrateable = (boolean)dataModified.getOrDefault("isCalibrateable", isCalibrateable);
-			
-			if (dataModified.getOrDefault("displacement", displacement) instanceof RandomVariable) {
-				displacement = (RandomVariable) dataModified.getOrDefault("displacement", displacement);
-			} else if (randomVariableFactory == null) {
-				displacement = new Scalar((double) dataModified.get("displacement"));
-			} else {
-				displacement = randomVariableFactory.createRandomVariable((double) dataModified.get("displacement"));
-			}
-		}
-		
-		AbstractLIBORCovarianceModelParametric newModel = new DisplacedLocalVolatilityModel(covarianceModel, displacement, isCalibrateable);
-		return newModel;
-	}
-}
+/*
+ * (c) Copyright Christian P. Fries, Germany. Contact: email@christian-fries.de.
+ *
+ * Created on 26.05.2013
+ */
+package net.finmath.montecarlo.interestrate.models.covariance;
+
+import java.util.Map;
+
+import net.finmath.exception.CalculationException;
+import net.finmath.marketdata.model.curves.ForwardCurve;
+import net.finmath.montecarlo.AbstractRandomVariableFactory;
+import net.finmath.stochastic.RandomVariable;
+import net.finmath.stochastic.Scalar;
+
+/**
+ * Displaced model build on top of a standard covariance model.
+ *
+ * The model constructed for the <i>i</i>-th factor loading is
+ * <center>
+ * <i>(L<sub>i</sub>(t) + d) F<sub>i</sub>(t)</i>
+ * </center>
+ * where <i>d</i> is the displacement and <i>L<sub>i</sub></i> is
+ * the realization of the <i>i</i>-th component of the stochastic process and
+ * <i>F<sub>i</sub></i> is the factor loading from the given covariance model.
+ *
+ * The parameter of this model is a joint parameter vector, consisting
+ * of the parameter vector of the given base covariance model and
+ * appending the displacement parameter at the end.
+ *
+ * If this model is not calibrateable, its parameter vector is that of the
+ * covariance model, i.e., only the displacement parameter will be not
+ * part of the calibration.
+ *
+ * @author Christian Fries
+ * @version 1.0
+ */
+public class DisplacedLocalVolatilityModel extends AbstractLIBORCovarianceModelParametric {
+
+	private static final long serialVersionUID = 4522227972747028512L;
+	private AbstractLIBORCovarianceModelParametric covarianceModel;
+	private RandomVariable displacement;
+
+	private ForwardCurve forwardCurve;
+
+	private boolean isCalibrateable = false;
+
+	/**
+	 * Displaced model build on top of a standard covariance model.
+	 *
+	 * The model constructed for the <i>i</i>-th factor loading is
+	 * <center>
+	 * <i>(L<sub>i</sub>(t) + d) F<sub>i</sub>(t)</i>
+	 * </center>
+	 * where <i>d</i> is the displacement and <i>L<sub>i</sub></i> is
+	 * the realization of the <i>i</i>-th component of the stochastic process and
+	 * <i>F<sub>i</sub></i> is the factor loading from the given covariance model.
+	 *
+	 * The parameter of this model is a joint parameter vector, consisting
+	 * of the parameter vector of the given base covariance model and
+	 * appending the displacement parameter at the end.
+	 *
+	 * If this model is not calibrateable, its parameter vector is that of the
+	 * covariance model, i.e., only the displacement parameter will be not
+	 * part of the calibration.
+	 *
+	 * @param covarianceModel The given covariance model specifying the factor loadings <i>F</i>.
+	 * @param displacement The displacement <i>a</i>.
+	 * @param isCalibrateable If true, the parameter <i>a</i> is a free parameter. Note that the covariance model may have its own parameter calibration settings.
+	 */
+	public DisplacedLocalVolatilityModel(AbstractLIBORCovarianceModelParametric covarianceModel, RandomVariable displacement, boolean isCalibrateable) {
+		super(covarianceModel.getTimeDiscretization(), covarianceModel.getLiborPeriodDiscretization(), covarianceModel.getNumberOfFactors());
+		this.covarianceModel	= covarianceModel;
+		this.displacement		= displacement;
+		this.isCalibrateable	= isCalibrateable;
+	}
+
+	/**
+	 * Displaced model build on top of a standard covariance model.
+	 *
+	 * The model constructed for the <i>i</i>-th factor loading is
+	 * <center>
+	 * <i>(L<sub>i</sub>(t) + d) F<sub>i</sub>(t)</i>
+	 * </center>
+	 * where <i>d</i> is the displacement and <i>L<sub>i</sub></i> is
+	 * the realization of the <i>i</i>-th component of the stochastic process and
+	 * <i>F<sub>i</sub></i> is the factor loading from the given covariance model.
+	 *
+	 * The parameter of this model is a joint parameter vector, consisting
+	 * of the parameter vector of the given base covariance model and
+	 * appending the displacement parameter at the end.
+	 *
+	 * If this model is not calibrateable, its parameter vector is that of the
+	 * covariance model, i.e., only the displacement parameter will be not
+	 * part of the calibration.
+	 *
+	 * @param covarianceModel The given covariance model specifying the factor loadings <i>F</i>.
+	 * @param displacement The displacement <i>a</i>.
+	 * @param isCalibrateable If true, the parameter <i>a</i> is a free parameter. Note that the covariance model may have its own parameter calibration settings.
+	 */
+	public DisplacedLocalVolatilityModel(AbstractLIBORCovarianceModelParametric covarianceModel, double displacement, boolean isCalibrateable) {
+		super(covarianceModel.getTimeDiscretization(), covarianceModel.getLiborPeriodDiscretization(), covarianceModel.getNumberOfFactors());
+		this.covarianceModel	= covarianceModel;
+		this.displacement		= new Scalar(displacement);
+		this.isCalibrateable	= isCalibrateable;
+	}
+
+	@Override
+	public Object clone() {
+		return new DisplacedLocalVolatilityModel((AbstractLIBORCovarianceModelParametric) covarianceModel.clone(), displacement, isCalibrateable);
+	}
+
+	/**
+	 * Returns the base covariance model, i.e., the model providing the factor loading <i>F</i>
+	 * such that this model's <i>i</i>-th factor loading is
+	 * <center>
+	 * <i>(a L<sub>i,0</sub> + (1-a)L<sub>i</sub>(t)) F<sub>i</sub>(t)</i>
+	 * </center>
+	 * where <i>a</i> is the displacement and <i>L<sub>i</sub></i> is
+	 * the realization of the <i>i</i>-th component of the stochastic process and
+	 * <i>F<sub>i</sub></i> is the factor loading loading from the given covariance model.
+	 *
+	 * @return The base covariance model.
+	 */
+	public AbstractLIBORCovarianceModelParametric getBaseCovarianceModel() {
+		return covarianceModel;
+	}
+
+	@Override
+	public RandomVariable[] getParameter() {
+		if(!isCalibrateable) {
+			return covarianceModel.getParameter();
+		}
+
+		RandomVariable[] covarianceParameters = covarianceModel.getParameter();
+		if(covarianceParameters == null) {
+			return new RandomVariable[] { displacement };
+		}
+
+		// Append displacement to the end of covarianceParameters
+		RandomVariable[] jointParameters = new RandomVariable[covarianceParameters.length+1];
+		System.arraycopy(covarianceParameters, 0, jointParameters, 0, covarianceParameters.length);
+		jointParameters[covarianceParameters.length] = displacement;
+
+		return jointParameters;
+	}
+
+	@Override
+	public double[] getParameterAsDouble() {
+		RandomVariable[] parameters = getParameter();
+		double[] parametersAsDouble = new double[parameters.length];
+		for(int i=0; i<parameters.length; i++) parametersAsDouble[i] = parameters[i].doubleValue();
+		return parametersAsDouble;
+	}
+
+	@Override
+	public AbstractLIBORCovarianceModelParametric getCloneWithModifiedParameters(RandomVariable[] parameters) {
+		if(parameters == null || parameters.length == 0) {
+			return this;
+		}
+
+		if(!isCalibrateable) {
+			return new DisplacedLocalVolatilityModel(covarianceModel.getCloneWithModifiedParameters(parameters), displacement, isCalibrateable);
+		}
+
+		RandomVariable[] covarianceParameters = new RandomVariable[parameters.length-1];
+		System.arraycopy(parameters, 0, covarianceParameters, 0, covarianceParameters.length);
+
+		AbstractLIBORCovarianceModelParametric newCovarianceModel = covarianceModel.getCloneWithModifiedParameters(covarianceParameters);
+		RandomVariable newDisplacement = parameters[covarianceParameters.length];
+
+		return new DisplacedLocalVolatilityModel(newCovarianceModel, newDisplacement, isCalibrateable);
+	}
+
+	@Override
+	public AbstractLIBORCovarianceModelParametric getCloneWithModifiedParameters(double[] parameters) {
+		return getCloneWithModifiedParameters(Scalar.arrayOf(parameters));
+	}
+
+	@Override
+	public RandomVariable[] getFactorLoading(int timeIndex, int component, RandomVariable[] realizationAtTimeIndex) {
+		RandomVariable[] factorLoading = covarianceModel.getFactorLoading(timeIndex, component, realizationAtTimeIndex);
+
+		if(realizationAtTimeIndex != null && realizationAtTimeIndex[component] != null) {
+			RandomVariable localVolatilityFactor = realizationAtTimeIndex[component].add(displacement);
+			for (int factorIndex = 0; factorIndex < factorLoading.length; factorIndex++) {
+				factorLoading[factorIndex] = factorLoading[factorIndex].mult(localVolatilityFactor);
+			}
+		}
+
+		return factorLoading;
+	}
+
+	@Override
+	public RandomVariable getFactorLoadingPseudoInverse(int timeIndex, int component, int factor, RandomVariable[] realizationAtTimeIndex) {
+		throw new UnsupportedOperationException();
+	}
+
+	public RandomVariable getDisplacement() {
+		return displacement;
+	}
+
+	@Override
+	public AbstractLIBORCovarianceModelParametric getCloneWithModifiedData(Map<String, Object> dataModified)
+			throws CalculationException {
+		RandomVariable displacement = this.displacement;
+		boolean isCalibrateable = this.isCalibrateable;
+		AbstractLIBORCovarianceModelParametric covarianceModel = this.covarianceModel;
+		AbstractRandomVariableFactory randomVariableFactory = null;
+		
+		if(dataModified != null) {
+			if(dataModified.containsKey("randomVariableFactory")) {
+				randomVariableFactory = (AbstractRandomVariableFactory)dataModified.get("randomVariableFactory");
+				displacement = randomVariableFactory.createRandomVariable(displacement.doubleValue());
+			}
+			if (!dataModified.containsKey("covarianceModel")) {
+				covarianceModel = covarianceModel.getCloneWithModifiedData(dataModified);
+			}
+			
+			// Explicitly passed covarianceModel has priority
+			covarianceModel = (AbstractLIBORCovarianceModelParametric)dataModified.getOrDefault("covarianceModel", covarianceModel);
+			isCalibrateable = (boolean)dataModified.getOrDefault("isCalibrateable", isCalibrateable);
+			
+			if (dataModified.getOrDefault("displacement", displacement) instanceof RandomVariable) {
+				displacement = (RandomVariable) dataModified.getOrDefault("displacement", displacement);
+			} else if (randomVariableFactory == null) {
+				displacement = new Scalar((double) dataModified.get("displacement"));
+			} else {
+				displacement = randomVariableFactory.createRandomVariable((double) dataModified.get("displacement"));
+			}
+		}
+		
+		AbstractLIBORCovarianceModelParametric newModel = new DisplacedLocalVolatilityModel(covarianceModel, displacement, isCalibrateable);
+		return newModel;
+	}
+}