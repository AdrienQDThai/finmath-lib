/*
 * (c) Copyright Christian P. Fries, Germany. Contact: email@christian-fries.de.
 *
 * Created on 20.05.2006
 */
package net.finmath.montecarlo.interestrate.models.covariance;

import java.util.Map;

import net.finmath.exception.CalculationException;
<<<<<<< HEAD
import net.finmath.montecarlo.interestrate.LIBORModelMonteCarloSimulationModel;
=======
>>>>>>> c83365e7
import net.finmath.montecarlo.interestrate.models.LIBORMarketModelFromCovarianceModel;
import net.finmath.stochastic.RandomVariable;
import net.finmath.time.TimeDiscretization;

/**
 * Interface for covariance models providing a vector of (possibly stochastic) factor loadings.
 *
 * Classes implementing this interface can be used as "plug ins" for {@link LIBORMarketModelFromCovarianceModel}.
 *
 * @author Christian Fries
 * @version 1.0
 */
public interface LIBORCovarianceModel {

	/**
	 * Return the factor loading for a given time and a given component.
	 *
	 * The factor loading is the vector <i>f<sub>i</sub></i> such that the scalar product <br>
	 * <i>f<sub>j</sub>f<sub>k</sub> = f<sub>j,1</sub>f<sub>k,1</sub> + ... + f<sub>j,m</sub>f<sub>k,m</sub></i> <br>
	 * is the instantaneous covariance of the component <i>j</i> and <i>k</i>.
	 *
	 * With respect to simulation time <i>t</i>, this method uses a piece wise constant interpolation, i.e.,
	 * it calculates <i>t_<sub>i</sub></i> such that <i>t_<sub>i</sub></i> is the largest point in <code>getTimeDiscretization</code>
	 * such that <i>t_<sub>i</sub> &le; t </i>.
	 *
	 * The component here, it given via a double <i>T</i> which may be associated with the LIBOR fixing date.
	 * With respect to component time <i>T</i>, this method uses a piece wise constant interpolation, i.e.,
	 * it calculates <i>T_<sub>j</sub></i> such that <i>T_<sub>j</sub></i> is the largest point in <code>getTimeDiscretization</code>
	 * such that <i>T_<sub>j</sub> &le; T </i>.
	 *
	 * @param time The time <i>t</i> at which factor loading is requested.
	 * @param component The component time (as a double associated with the fixing of the forward rate)  <i>T<sub>i</sub></i>.
	 * @param realizationAtTimeIndex The realization of the stochastic process (may be used to implement local volatility/covariance/correlation models).
	 * @return The factor loading <i>f<sub>i</sub>(t)</i>.
	 */
	RandomVariable[] getFactorLoading(double time, double component, RandomVariable[] realizationAtTimeIndex);

	/**
	 * Return the factor loading for a given time and component index.
	 * The factor loading is the vector <i>f<sub>i</sub></i> such that the scalar product <br>
	 * <i>f<sub>j</sub>f<sub>k</sub> = f<sub>j,1</sub>f<sub>k,1</sub> + ... + f<sub>j,m</sub>f<sub>k,m</sub></i> <br>
	 * is the instantaneous covariance of the component <i>j</i> and <i>k</i>.
	 *
	 * With respect to simulation time <i>t</i>, this method uses a piece wise constant interpolation, i.e.,
	 * it calculates <i>t_<sub>i</sub></i> such that <i>t_<sub>i</sub></i> is the largest point in <code>getTimeDiscretization</code>
	 * such that <i>t_<sub>i</sub> &le; t </i>.
	 *
	 * @param time The time <i>t</i> at which factor loading is requested.
	 * @param component The index of the component <i>i</i>. Note that this class may have its own LIBOR time discretization and that this index refers to this discretization.
	 * @param realizationAtTimeIndex The realization of the stochastic process (may be used to implement local volatility/covariance/correlation models).
	 * @return The factor loading <i>f<sub>i</sub>(t)</i>.
	 */
	RandomVariable[] getFactorLoading(double time, int component, RandomVariable[] realizationAtTimeIndex);

	/**
	 * Return the factor loading for a given time index and component index.
	 * The factor loading is the vector <i>f<sub>i</sub></i> such that the scalar product <br>
	 * <i>f<sub>j</sub>f<sub>k</sub> = f<sub>j,1</sub>f<sub>k,1</sub> + ... + f<sub>j,m</sub>f<sub>k,m</sub></i> <br>
	 * is the instantaneous covariance of the component <i>j</i> and <i>k</i>.
	 *
	 * @param timeIndex The time index at which factor loading is requested.
	 * @param component The index of the component  <i>i</i>.
	 * @param realizationAtTimeIndex The realization of the stochastic process (may be used to implement local volatility/covariance/correlation models).
	 * @return The factor loading <i>f<sub>i</sub>(t)</i>.
	 */
	RandomVariable[] getFactorLoading(int timeIndex, int component, RandomVariable[] realizationAtTimeIndex);

	/**
	 * Returns the pseudo inverse of the factor matrix.
	 *
	 * @param timeIndex The time index at which factor loading inverse is requested.
	 * @param factor The index of the factor <i>j</i>.
	 * @param component The index of the component  <i>i</i>.
	 * @param realizationAtTimeIndex The realization of the stochastic process (may be used to implement local volatility/covariance/correlation models).
	 * @return The entry of the pseudo-inverse of the factor loading matrix.
	 */
	RandomVariable getFactorLoadingPseudoInverse(int timeIndex, int component, int factor,
			RandomVariable[] realizationAtTimeIndex);

	/**
	 * Returns the instantaneous covariance calculated from factor loadings.
	 *
	 * @param time The time <i>t</i> at which covariance is requested.
	 * @param component1 Index of component <i>i</i>.
	 * @param component2  Index of component <i>j</i>.
	 * @param realizationAtTimeIndex The realization of the stochastic process.
	 * @return The instantaneous covariance between component <i>i</i> and  <i>j</i>.
	 */
	RandomVariable getCovariance(double time, int component1, int component2, RandomVariable[] realizationAtTimeIndex);

	/**
	 * Returns the instantaneous covariance calculated from factor loadings.
	 *
	 * @param timeIndex The time index at which covariance is requested.
	 * @param component1 Index of component <i>i</i>.
	 * @param component2  Index of component <i>j</i>.
	 * @param realizationAtTimeIndex The realization of the stochastic process.
	 * @return The instantaneous covariance between component <i>i</i> and  <i>j</i>.
	 */
	RandomVariable getCovariance(int timeIndex, int component1, int component2, RandomVariable[] realizationAtTimeIndex);

	/**
	 * The simulation time discretization associated with this model.
	 *
	 * @return the timeDiscretizationFromArray
	 */
	TimeDiscretization getTimeDiscretization();

	/**
	 * The forward rate time discretization associated with this model (defines the components).
	 *
	 * @return the forward rate time discretization associated with this model.
	 */
	TimeDiscretization getLiborPeriodDiscretization();

	/**
	 * @return the numberOfFactors
	 */
	int getNumberOfFactors();
<<<<<<< HEAD

	/**
	 * Create a clone of this model modifying some of its properties (if any).
	 * 
	 * The properties that should be modified correspond to arguments of constructors. A constructor is then called
	 * with where all arguments that are not found in the key value map are being set to this objects values.
	 * 
	 * @param dataModified The data which should be changed in the new model. This is a key value may, where the key corresponds to the name of a property in one of the objects constructors.
	 * @return Returns a clone of this object, with some data modified (then it is no longer a clone :-)
	 */
	default LIBORCovarianceModel getCloneWithModifiedData(Map<String, Object> dataModified) {
		throw new UnsupportedOperationException("Method not implemented");
	}
=======
	
	/**
	 * Returns a clone of this model where the specified properties have been modified.
	 *
	 * Note that there is no guarantee that a model reacts on a specification of a properties in the
	 * parameter map <code>dataModified</code>. If data is provided which is ignored by the model
	 * no exception may be thrown.
	 * 
	 * Furthermore the structure of the covariance model has to match changed data.
	 * A change of the time discretizations may requires a change in the parameters
	 * but this function will just insert the new time discretization without
	 * changing the parameters. An exception may not be thrown.
	 *
	 * @param dataModified Key-value-map of parameters to modify.
	 * @return A clone of this model (or a new instance of this model if no parameter was modified).
	 * @throws CalculationException Thrown when the model could not be created.
	 */
	public AbstractLIBORCovarianceModelParametric getCloneWithModifiedData(Map<String, Object> dataModified) throws CalculationException;
>>>>>>> c83365e7
}<|MERGE_RESOLUTION|>--- conflicted
+++ resolved
@@ -8,10 +8,6 @@
 import java.util.Map;
 
 import net.finmath.exception.CalculationException;
-<<<<<<< HEAD
-import net.finmath.montecarlo.interestrate.LIBORModelMonteCarloSimulationModel;
-=======
->>>>>>> c83365e7
 import net.finmath.montecarlo.interestrate.models.LIBORMarketModelFromCovarianceModel;
 import net.finmath.stochastic.RandomVariable;
 import net.finmath.time.TimeDiscretization;
@@ -111,7 +107,8 @@
 	 * @param realizationAtTimeIndex The realization of the stochastic process.
 	 * @return The instantaneous covariance between component <i>i</i> and  <i>j</i>.
 	 */
-	RandomVariable getCovariance(int timeIndex, int component1, int component2, RandomVariable[] realizationAtTimeIndex);
+	RandomVariable getCovariance(int timeIndex, int component1, int component2,
+			RandomVariable[] realizationAtTimeIndex);
 
 	/**
 	 * The simulation time discretization associated with this model.
@@ -131,21 +128,6 @@
 	 * @return the numberOfFactors
 	 */
 	int getNumberOfFactors();
-<<<<<<< HEAD
-
-	/**
-	 * Create a clone of this model modifying some of its properties (if any).
-	 * 
-	 * The properties that should be modified correspond to arguments of constructors. A constructor is then called
-	 * with where all arguments that are not found in the key value map are being set to this objects values.
-	 * 
-	 * @param dataModified The data which should be changed in the new model. This is a key value may, where the key corresponds to the name of a property in one of the objects constructors.
-	 * @return Returns a clone of this object, with some data modified (then it is no longer a clone :-)
-	 */
-	default LIBORCovarianceModel getCloneWithModifiedData(Map<String, Object> dataModified) {
-		throw new UnsupportedOperationException("Method not implemented");
-	}
-=======
 	
 	/**
 	 * Returns a clone of this model where the specified properties have been modified.
@@ -164,5 +146,4 @@
 	 * @throws CalculationException Thrown when the model could not be created.
 	 */
 	public AbstractLIBORCovarianceModelParametric getCloneWithModifiedData(Map<String, Object> dataModified) throws CalculationException;
->>>>>>> c83365e7
 }