package net.finmath.singleswaprate.data;

import java.time.LocalDate;
import java.util.List;

import net.finmath.time.SchedulePrototype;

/**
 * Extends {@link net.finmath.singleswaprate.data.DataTableBasic} with the capacity to inter- and extrapolate values off the tenor grid.
 * Note that the interpolation is done to the accuracy of the table convention.
 *
 * @author Christian Fries
 * @author Roland Bachl
 *
 */
public class DataTableExtrapolated extends DataTableInterpolated implements DataTable, Cloneable {

	private static final long serialVersionUID = 1237834784985091980L;

	/**
	 * Create an empty table.
	 *
	 * @param name The name of the table.
	 * @param convention The convention of the table.
	 * @param referenceDate The referenceDate of the table.
	 * @param scheduleMetaData The schedule meta data of the table.
	 */
	public DataTableExtrapolated(final String name, final TableConvention convention, final LocalDate referenceDate,
			final SchedulePrototype scheduleMetaData) {
		super(name, convention, referenceDate, scheduleMetaData);
	}

	/**
	 * Create a table.
	 *
	 * @param name The name of the table.
	 * @param convention The convention of the table.
	 * @param referenceDate The referenceDate of the table.
	 * @param scheduleMetaData The schedule meta data of the table.
	 * @param maturities The maturities of the points as offset with respect to the reference date.
	 * @param terminations The terminations of the points as offset with respect to the maturity date.
	 * @param values The values at the points.
	 */
	public DataTableExtrapolated(final String name, final TableConvention convention, final LocalDate referenceDate,
			final SchedulePrototype scheduleMetaData, final int[] maturities, final int[] terminations, final double[] values) {
		super(name, convention, referenceDate, scheduleMetaData, maturities, terminations, values);
	}

	/**
	 * Create a table.
	 *
	 * @param name The name of the table.
	 * @param convention The convention of the table.
	 * @param referenceDate The referenceDate of the table.
	 * @param scheduleMetaData The schedule meta data of the table.
	 * @param maturities The maturities of the points as offset with respect to the reference date.
	 * @param terminations The terminations of the points as offset with respect to the maturity date.
	 * @param values The values at the points.
	 */
	public DataTableExtrapolated(final String name, final TableConvention convention, final LocalDate referenceDate,
			final SchedulePrototype scheduleMetaData, final List<Integer> maturities, final List<Integer> terminations, final List<Double> values) {
		super(name, convention, referenceDate, scheduleMetaData, maturities, terminations, values);
	}

	@Override
	public double getValue(final int maturity, final int termination) {

<<<<<<< HEAD
		final int[] maturities = ArrayUtils.toPrimitive(getMaturities().toArray(new Integer[0]));
		final int[] terminations = ArrayUtils.toPrimitive(getTerminations().toArray(new Integer[0]));
=======
		int[] maturities = getMaturities().stream().mapToInt(Integer::intValue).toArray();
		int[] terminations = getTerminations().stream().mapToInt(Integer::intValue).toArray();
>>>>>>> 064ea30b

		// constant extrapolation (assuming arrays are provided via TreeSet, i.e. sorted)
		final int extraMat = Math.min(Math.max(maturity, maturities[0]), maturities[maturities.length-1]);
		final int extraTer = Math.min(Math.max(termination, terminations[0]), terminations[terminations.length-1]);

		return super.getValue(extraMat, extraTer);
	}

	@Override
	public double getValue(final double maturity, final double termination) {
		if(containsEntryFor(maturity, termination)) {
			return super.getValue(maturity, termination);
		}

		// round to make regular grid
		int roundingMultiplier;
		switch (getConvention()) {
		case YEARS: roundingMultiplier = 1; break;
		case MONTHS: roundingMultiplier = 12; break;
		case DAYS: roundingMultiplier = 365; break;
		case WEEKS: roundingMultiplier = 52; break;
		default: throw new RuntimeException("No tableConvention specified");
		}


		final int roundedMaturity = Math.toIntExact(Math.round(maturity * roundingMultiplier));
		final int roundedTermination = Math.toIntExact(Math.round(termination * roundingMultiplier)) - roundedMaturity;

		return getValue(roundedMaturity, roundedTermination);
	}

	@Override
	public DataTableExtrapolated clone() {

		final int[] maturities = new int[size()];
		final int[] terminations = new int[size()];
		final double[] values = new double[size()];

		int i = 0;
		for(final int maturity : getMaturities()) {
			for(final int termination : getTerminationsForMaturity(maturity)) {
				maturities[i] = maturity;
				terminations[i] = termination;
				values[i++] = getValue(maturity, termination);
			}
		}

		return new DataTableExtrapolated(getName(), getConvention(), getReferenceDate(), getScheduleMetaData(), maturities, terminations, values);
	}

	@Override
	public String toString() {
		return toString(1.0);
	}

	@Override
	public String toString(final double unit) {
		final StringBuilder builder = new StringBuilder();
		builder.append("DataTableExtrapolated with constant extrapolation and base table: ");
		builder.append(super.toString(unit));

		return builder.toString();
	}
}
<|MERGE_RESOLUTION|>--- conflicted
+++ resolved
@@ -1,138 +1,133 @@
-package net.finmath.singleswaprate.data;
-
-import java.time.LocalDate;
-import java.util.List;
-
-import net.finmath.time.SchedulePrototype;
-
-/**
- * Extends {@link net.finmath.singleswaprate.data.DataTableBasic} with the capacity to inter- and extrapolate values off the tenor grid.
- * Note that the interpolation is done to the accuracy of the table convention.
- *
- * @author Christian Fries
- * @author Roland Bachl
- *
- */
-public class DataTableExtrapolated extends DataTableInterpolated implements DataTable, Cloneable {
-
-	private static final long serialVersionUID = 1237834784985091980L;
-
-	/**
-	 * Create an empty table.
-	 *
-	 * @param name The name of the table.
-	 * @param convention The convention of the table.
-	 * @param referenceDate The referenceDate of the table.
-	 * @param scheduleMetaData The schedule meta data of the table.
-	 */
-	public DataTableExtrapolated(final String name, final TableConvention convention, final LocalDate referenceDate,
-			final SchedulePrototype scheduleMetaData) {
-		super(name, convention, referenceDate, scheduleMetaData);
-	}
-
-	/**
-	 * Create a table.
-	 *
-	 * @param name The name of the table.
-	 * @param convention The convention of the table.
-	 * @param referenceDate The referenceDate of the table.
-	 * @param scheduleMetaData The schedule meta data of the table.
-	 * @param maturities The maturities of the points as offset with respect to the reference date.
-	 * @param terminations The terminations of the points as offset with respect to the maturity date.
-	 * @param values The values at the points.
-	 */
-	public DataTableExtrapolated(final String name, final TableConvention convention, final LocalDate referenceDate,
-			final SchedulePrototype scheduleMetaData, final int[] maturities, final int[] terminations, final double[] values) {
-		super(name, convention, referenceDate, scheduleMetaData, maturities, terminations, values);
-	}
-
-	/**
-	 * Create a table.
-	 *
-	 * @param name The name of the table.
-	 * @param convention The convention of the table.
-	 * @param referenceDate The referenceDate of the table.
-	 * @param scheduleMetaData The schedule meta data of the table.
-	 * @param maturities The maturities of the points as offset with respect to the reference date.
-	 * @param terminations The terminations of the points as offset with respect to the maturity date.
-	 * @param values The values at the points.
-	 */
-	public DataTableExtrapolated(final String name, final TableConvention convention, final LocalDate referenceDate,
-			final SchedulePrototype scheduleMetaData, final List<Integer> maturities, final List<Integer> terminations, final List<Double> values) {
-		super(name, convention, referenceDate, scheduleMetaData, maturities, terminations, values);
-	}
-
-	@Override
-	public double getValue(final int maturity, final int termination) {
-
-<<<<<<< HEAD
-		final int[] maturities = ArrayUtils.toPrimitive(getMaturities().toArray(new Integer[0]));
-		final int[] terminations = ArrayUtils.toPrimitive(getTerminations().toArray(new Integer[0]));
-=======
-		int[] maturities = getMaturities().stream().mapToInt(Integer::intValue).toArray();
-		int[] terminations = getTerminations().stream().mapToInt(Integer::intValue).toArray();
->>>>>>> 064ea30b
-
-		// constant extrapolation (assuming arrays are provided via TreeSet, i.e. sorted)
-		final int extraMat = Math.min(Math.max(maturity, maturities[0]), maturities[maturities.length-1]);
-		final int extraTer = Math.min(Math.max(termination, terminations[0]), terminations[terminations.length-1]);
-
-		return super.getValue(extraMat, extraTer);
-	}
-
-	@Override
-	public double getValue(final double maturity, final double termination) {
-		if(containsEntryFor(maturity, termination)) {
-			return super.getValue(maturity, termination);
-		}
-
-		// round to make regular grid
-		int roundingMultiplier;
-		switch (getConvention()) {
-		case YEARS: roundingMultiplier = 1; break;
-		case MONTHS: roundingMultiplier = 12; break;
-		case DAYS: roundingMultiplier = 365; break;
-		case WEEKS: roundingMultiplier = 52; break;
-		default: throw new RuntimeException("No tableConvention specified");
-		}
-
-
-		final int roundedMaturity = Math.toIntExact(Math.round(maturity * roundingMultiplier));
-		final int roundedTermination = Math.toIntExact(Math.round(termination * roundingMultiplier)) - roundedMaturity;
-
-		return getValue(roundedMaturity, roundedTermination);
-	}
-
-	@Override
-	public DataTableExtrapolated clone() {
-
-		final int[] maturities = new int[size()];
-		final int[] terminations = new int[size()];
-		final double[] values = new double[size()];
-
-		int i = 0;
-		for(final int maturity : getMaturities()) {
-			for(final int termination : getTerminationsForMaturity(maturity)) {
-				maturities[i] = maturity;
-				terminations[i] = termination;
-				values[i++] = getValue(maturity, termination);
-			}
-		}
-
-		return new DataTableExtrapolated(getName(), getConvention(), getReferenceDate(), getScheduleMetaData(), maturities, terminations, values);
-	}
-
-	@Override
-	public String toString() {
-		return toString(1.0);
-	}
-
-	@Override
-	public String toString(final double unit) {
-		final StringBuilder builder = new StringBuilder();
-		builder.append("DataTableExtrapolated with constant extrapolation and base table: ");
-		builder.append(super.toString(unit));
-
-		return builder.toString();
-	}
-}
+package net.finmath.singleswaprate.data;
+
+import java.time.LocalDate;
+import java.util.List;
+
+import net.finmath.time.SchedulePrototype;
+
+/**
+ * Extends {@link net.finmath.singleswaprate.data.DataTableBasic} with the capacity to inter- and extrapolate values off the tenor grid.
+ * Note that the interpolation is done to the accuracy of the table convention.
+ *
+ * @author Christian Fries
+ * @author Roland Bachl
+ *
+ */
+public class DataTableExtrapolated extends DataTableInterpolated implements DataTable, Cloneable {
+
+	private static final long serialVersionUID = 1237834784985091980L;
+
+	/**
+	 * Create an empty table.
+	 *
+	 * @param name The name of the table.
+	 * @param convention The convention of the table.
+	 * @param referenceDate The referenceDate of the table.
+	 * @param scheduleMetaData The schedule meta data of the table.
+	 */
+	public DataTableExtrapolated(final String name, final TableConvention convention, final LocalDate referenceDate,
+			final SchedulePrototype scheduleMetaData) {
+		super(name, convention, referenceDate, scheduleMetaData);
+	}
+
+	/**
+	 * Create a table.
+	 *
+	 * @param name The name of the table.
+	 * @param convention The convention of the table.
+	 * @param referenceDate The referenceDate of the table.
+	 * @param scheduleMetaData The schedule meta data of the table.
+	 * @param maturities The maturities of the points as offset with respect to the reference date.
+	 * @param terminations The terminations of the points as offset with respect to the maturity date.
+	 * @param values The values at the points.
+	 */
+	public DataTableExtrapolated(final String name, final TableConvention convention, final LocalDate referenceDate,
+			final SchedulePrototype scheduleMetaData, final int[] maturities, final int[] terminations, final double[] values) {
+		super(name, convention, referenceDate, scheduleMetaData, maturities, terminations, values);
+	}
+
+	/**
+	 * Create a table.
+	 *
+	 * @param name The name of the table.
+	 * @param convention The convention of the table.
+	 * @param referenceDate The referenceDate of the table.
+	 * @param scheduleMetaData The schedule meta data of the table.
+	 * @param maturities The maturities of the points as offset with respect to the reference date.
+	 * @param terminations The terminations of the points as offset with respect to the maturity date.
+	 * @param values The values at the points.
+	 */
+	public DataTableExtrapolated(final String name, final TableConvention convention, final LocalDate referenceDate,
+			final SchedulePrototype scheduleMetaData, final List<Integer> maturities, final List<Integer> terminations, final List<Double> values) {
+		super(name, convention, referenceDate, scheduleMetaData, maturities, terminations, values);
+	}
+
+	@Override
+	public double getValue(final int maturity, final int termination) {
+
+		final int[] maturities = getMaturities().stream().mapToInt(Integer::intValue).toArray();
+		final int[] terminations = getTerminations().stream().mapToInt(Integer::intValue).toArray();
+
+		// constant extrapolation (assuming arrays are provided via TreeSet, i.e. sorted)
+		final int extraMat = Math.min(Math.max(maturity, maturities[0]), maturities[maturities.length-1]);
+		final int extraTer = Math.min(Math.max(termination, terminations[0]), terminations[terminations.length-1]);
+
+		return super.getValue(extraMat, extraTer);
+	}
+
+	@Override
+	public double getValue(final double maturity, final double termination) {
+		if(containsEntryFor(maturity, termination)) {
+			return super.getValue(maturity, termination);
+		}
+
+		// round to make regular grid
+		int roundingMultiplier;
+		switch (getConvention()) {
+		case YEARS: roundingMultiplier = 1; break;
+		case MONTHS: roundingMultiplier = 12; break;
+		case DAYS: roundingMultiplier = 365; break;
+		case WEEKS: roundingMultiplier = 52; break;
+		default: throw new RuntimeException("No tableConvention specified");
+		}
+
+
+		final int roundedMaturity = Math.toIntExact(Math.round(maturity * roundingMultiplier));
+		final int roundedTermination = Math.toIntExact(Math.round(termination * roundingMultiplier)) - roundedMaturity;
+
+		return getValue(roundedMaturity, roundedTermination);
+	}
+
+	@Override
+	public DataTableExtrapolated clone() {
+
+		final int[] maturities = new int[size()];
+		final int[] terminations = new int[size()];
+		final double[] values = new double[size()];
+
+		int i = 0;
+		for(final int maturity : getMaturities()) {
+			for(final int termination : getTerminationsForMaturity(maturity)) {
+				maturities[i] = maturity;
+				terminations[i] = termination;
+				values[i++] = getValue(maturity, termination);
+			}
+		}
+
+		return new DataTableExtrapolated(getName(), getConvention(), getReferenceDate(), getScheduleMetaData(), maturities, terminations, values);
+	}
+
+	@Override
+	public String toString() {
+		return toString(1.0);
+	}
+
+	@Override
+	public String toString(final double unit) {
+		final StringBuilder builder = new StringBuilder();
+		builder.append("DataTableExtrapolated with constant extrapolation and base table: ");
+		builder.append(super.toString(unit));
+
+		return builder.toString();
+	}
+}